import glob
import json
import sys
import time

import serial

from opentrons_sdk.util import log

JSON_ERROR = None
if sys.version_info > (3, 4):
    JSON_ERROR = ValueError
else:
    JSON_ERROR = json.decoder.JSONDecodeError

class GCodeLogger():

    """
    GCodeLogger pretends to be a serial connection and logs all the stuff it
    would send to the serial port instead of actually sending it to a
    serial port.
    """

    open = False

    write_buffer = None

    def __init__(self):
        self.write_buffer = []

    def isOpen(self):
        return True

    def close(self):
        self.open = False

    def open(self):
        self.open = True

    def write(self, data):
        if self.isOpen() is False:
            raise IOError("Connection not open.")
        log.debug('GCodeLogger', 'Writing: {}'.format(data))
        self.write_buffer.append(data)

    def read(self, data):
        if self.isOpen() is False:
            raise IOError("Connection not open.")
        return None

    def readline(self):
        return b'ok'


class CNCDriver(object):

    """
    This object outputs raw GCode commands to perform high-level tasks.
    """

    MOVE = 'G0'
    DWELL = 'G4'
    HOME = 'G28'
    SET_POSITION = 'G92'
    GET_POSITION = 'M114'
    GET_ENDSTOPS = 'M119'
    GET_SPEED = 'M199'
    SET_SPEED = 'G0'
    ACCELERATION = 'M204'
    MOTORS_ON = 'M17'
    MOTORS_OFF = 'M18'
    HALT = 'M112'
    CALM_DOWN = 'M999'

    ABSOLUTE_POSITIONING = 'G90'
    RELATIVE_POSITIONING = 'G91'

    UNITS_TO_INCHES = 'G20'
    UNITS_TO_MILLIMETERS = 'G22'

    VERSION = 'version'

    GET_OT_VERSION = 'config-get sd ot_version'
    GET_STEPS_PER_MM = {
        'x': 'config-get sd alpha_steps_per_mm',
        'y': 'config-get sd beta_steps_per_mm'
    }

    SET_STEPS_PER_MM = {
        'x': 'config-set sd alpha_steps_per_mm ',
        'y': 'config-set sd beta_steps_per_mm '
    }

    """
    Serial port connection to talk to the device.
    """
    connection = None

    serial_timeout = 0.1

    # TODO: move to config
    ot_version = None
    ot_one_dimensions = {
        'hood':{
            'x': 300,
            'y': 120,
            'z': 120
        },
        'one_pro':{
            'x': 300,
            'y': 250,
            'z': 120
        },
        'one_standard':{
            'x': 300,
            'y': 250,
            'z': 120
        }
    }

    def list_serial_ports(self):
        """ Lists serial port names

            :raises EnvironmentError:
                On unsupported or unknown platforms
            :returns:
                A list of the serial ports available on the system
        """
        if sys.platform.startswith('win'):
            ports = ['COM%s' % (i + 1) for i in range(256)]
        elif sys.platform.startswith('linux') or sys.platform.startswith('cygwin'):
            # this excludes your current terminal "/dev/tty"
            ports = glob.glob('/dev/tty[A-Za-z]*')
        elif sys.platform.startswith('darwin'):
            ports = glob.glob('/dev/tty.*')
        else:
            raise EnvironmentError('Unsupported platform')

        result = []
        for port in ports:
            try:
                if 'usbmodem' in port or 'COM' in port:
                    s = serial.Serial(port)
                    s.close()
                    result.append(port)
            except Exception as e:
                log.debug("Serial", 'Exception in testing port {}'.format(port))
                log.debug("Serial", e)
        return result

    def connect(self, device=None, port=None):
        try:

            self.connection = serial.Serial(port=device or port, baudrate=115200, timeout=self.serial_timeout)

            # sometimes pyserial swallows the initial b"Smoothie\r\nok\r\n"
            # so just always swallow it ourselves
            self.reset_port()

            log.debug("Serial", "Connected to {}".format(device or port))

            return self.resume()

        except serial.SerialException as e:
            log.debug("Serial", "Error connecting to {}".format(device or port))
            log.error("Serial",e)
            return False

    def reset_port(self):
        self.connection.close()
        self.connection.open()
        self.flush_port()

        self.get_ot_version()

    def disconnect(self):
        if self.connection and self.connection.isOpen():
            self.connection.close()

    def send_command(self, command, **kwargs):
        """
        Sends a GCode command.  Keyword arguments will be automatically
        converted to GCode syntax.

        Returns a string with the Smoothie board's response
        Empty string if no response from Smoothie

        >>> send_command(self.MOVE, x=100 y=100)
        G0 X100 Y100
        """

        args = []
        for key in kwargs:
            args.append('{0}{1}'.format(key, kwargs[key]))

        command = command + " " + ' '.join(args) + "\r\n"

        response = ''

        response = self.write_to_serial(command)

        return response

    def write_to_serial(self, data, max_tries=10, try_interval=0.2):
        log.debug("Serial", "Write: {}".format(str(data).encode()))
        if self.connection is None:
            log.warn("Serial", "No connection found.")
            return
        if self.connection.isOpen():
            self.connection.write(str(data).encode())
            return self.wait_for_response()
        elif max_tries > 0:
            # time.sleep(try_interval)
            self.reset_port()
            return self.write_to_serial(
                data, max_tries=max_tries - 1, try_interval=try_interval
            )
        else:
            log.error("Serial", "Cannot connect to serial port.")
            return b''

    def wait_for_response(self, timeout=20.0):
        count = 0
        max_retries = int(timeout / self.serial_timeout)
        while count < max_retries:
            count = count + 1
            out = self.readline_from_serial()
            if out:
                log.debug(
                    "Serial",
                    "Waited {} lines for response {}.".format(count, out)
                )
                return out
            else:
                if count == 1 or count % 10 == 0:
                    # Don't log all the time; gets spammy.
                    log.debug(
                        "Serial",
                        "Waiting {} lines for response.".format(count)
                    )
        raise RuntimeWarning('no response after {} seconds'.format(timeout))

    def flush_port(self):
        time.sleep(self.serial_timeout)
        while self.readline_from_serial():
            time.sleep(self.serial_timeout)

    def readline_from_serial(self):
        msg = b''
        if self.connection.isOpen():
            # serial.readline() returns an empty byte string if it times out
            msg = self.connection.readline().strip()
            if msg:
                log.debug("Serial", "Read: {}".format(msg))

        # detect if it hit a home switch
        if b'!!' in msg or b'limit' in msg:
            # TODO (andy): allow this to bubble up so UI is notified
            log.debug('Serial', 'home switch hit')
            self.flush_port()
            self.resume()
            raise RuntimeWarning('limit switch hit')

        return msg

    def move(self, x=None, y=None, z=None, absolute=True, **kwargs):

        code = self.MOVE

        if absolute:
            self.send_command(self.ABSOLUTE_POSITIONING)
        else:
            self.send_command(self.RELATIVE_POSITIONING)

        args = {}

        """
        Add x, y and z back to the kwargs.  They're omitted when we name them
        as explicit keyword arguments, but it's much nicer to be able to pass
        them as anonymous parameters when calling this method.
        """
        if x is not None:
            args['X'] = x
        if y is not None:
            args['Y'] = y
        if z is not None:
            args['Z'] = z

        for k in kwargs:
            args[k.upper()] = kwargs[k]

<<<<<<< HEAD
        if args.get('Z'):
            args['Z'] = self.invert_z(args['Z'], absolute=absolute)
=======
        if 'Z' in args:
            args['Z'] = self.invert_axis('z', args['Z'], absolute=absolute)
        if 'Y' in args:
            args['Y'] = self.invert_axis('y', args['Y'], absolute=absolute)
>>>>>>> 6b621ff7

        log.debug("MotorDriver", "Moving: {}".format(args))

        res = self.send_command(code, **args)
        return res == b'ok'

    def invert_axis(self, axis, value, absolute=True):
        if not self.ot_version:
            self.ot_version = 'hood'
        if absolute:
            return self.ot_one_dimensions[self.ot_version][axis] - value
        else:
            return value * -1

    def wait_for_arrival(self):
        arrived = False
        coords = self.get_position()
        while not arrived:
            # time.sleep(self.serial_timeout)
            prev_coords = dict(coords)
            coords = self.get_position()
            for axis in coords.get('target', {}):
                axis_diff = coords['current'][axis] - coords['target'][axis]

                """
                smoothie not guaranteed to be EXACTLY where it's target is
                but seems to be about +-0.05 mm from the target coordinate
                the robot's physical resolution is found with:  1mm / config_steps_per_mm
                """
                if abs(axis_diff) < 0.1:
                    if coords['current'][axis] == prev_coords['current'][axis]:
                        arrived = True
                else:
                    arrived = False
                    break
        return arrived

    def home(self, *axis):
        home_command = self.HOME
        axis_homed = ''
        for a in axis:
            ax = ''.join(sorted(a)).upper()
            if ax in 'ABXYZ':
                axis_homed += ax
        res = self.send_command(home_command + axis_homed)
        if res == b'ok':
            # the axis aren't necessarily set to 0.0 values after homing, so force it
            pos_args = {}
            for l in axis_homed:
                pos_args[l] = 0
            return self.set_position(**pos_args)
        else:
            return False

    def wait(self, sec):
        ms = int((sec % 1.0) * 1000)
        s = int(sec)
        res = self.send_command(self.DWELL, S=s, P=ms)
        return res == b'ok'

    def halt(self):
        res = self.send_command(self.HALT)
        return res == b'ok Emergency Stop Requested - reset or M999 required to continue'

    def resume(self):
        res = self.send_command(self.CALM_DOWN)
        return res == b'ok'

    def set_position(self, **kwargs):
        uppercase_args = {}
        for key in kwargs:
            uppercase_args[key.upper()] = kwargs[key]
        res = self.send_command(self.SET_POSITION, **uppercase_args)
        return res == b'ok'

    def get_position(self):
        res = self.send_command(self.GET_POSITION)
        res = res.decode('utf-8')[3:] # remove the "ok " from beginning of response
        coords = {}
        try:
            response_dict = json.loads(res).get(self.GET_POSITION)
            coords = {'target':{}, 'current':{}}
            for letter in 'xyzab':
                # the lowercase axis are the "real-time" values
                coords['current'][letter]  = response_dict.get(letter,0)
                # the uppercase axis are the "target" values
                coords['target'][letter]  = response_dict.get(letter.upper(),0)

            for axis in 'yz':
                coords['current'][axis] = self.invert_axis(axis, coords['current'][axis])
                coords['target'][axis] = self.invert_axis(axis, coords['target'][axis])

        except JSON_ERROR as e:
            log.debug("Serial", "Error parsing JSON string:")
            log.debug("Serial", res)

        return coords

    def speed(self, rate, axis=None):
        speed_command = self.SET_SPEED

        if axis:
            #AB speeds - per axis
            res = self.send_command(speed_command + axis + str(rate))
        else:
            #XYZ speeds - for all axis
            res = self.send_command(speed_command + "F" + str(rate))

        return res == b'ok'


    def get_ot_version(self):
        res = self.send_command(self.GET_OT_VERSION)
        self.ot_version = res.decode().split(' ')[-1]
        return self.ot_version

    def get_steps_per_mm(self, axis):
        if axis in self.GET_STEPS_PER_MM:
            res = self.send_command(self.GET_STEPS_PER_MM[axis])
            return float(res.decode().split(' ')[-1])

    def set_steps_per_mm(self, axis, value):
        if axis in self.SET_STEPS_PER_MM:
            command = self.SET_STEPS_PER_MM[axis]
            command += str(value)
            res = self.send_command(command)
            return res.decode().split(' ')[-1] == str(value)


class MoveLogger(CNCDriver):

    """
    This is one level higher than the G-code; it logs moves whereas the
    G-code logger logs low-level serial data being written to the physical
    motor controller.

    We can use this to get a low-level movement command to send off to some
    other theoretical motor control driver stack, or we can use it for
    testing.
    """

    movements = []

    def __init__(self):
        self.movements = []
        self.motor = CNCDriver()
        self.motor.connection = GCodeLogger()

        self.current_coords = {
            'x': 0,
            'y': 0,
            'z': 0,
            'a': 0,
            'b': 0
        }

    def home(self, *axis):
        for a in axis:
            self.current_coords[a.lower()] = 0
        return True

    def move(self, **kwargs):
        kwargs = dict((k.lower(), v) for k, v in kwargs.items())
        self.movements.append(kwargs)

        for axis in 'xyzab':
            if kwargs.get(axis):
                if kwargs.get('absolute') == False:
                    self.current_coords[axis] += kwargs[axis]
                else:
                    self.current_coords[axis] = kwargs[axis]

        self.motor.move(**kwargs)

    def get_position(self):
        return {
            'current': self.current_coords,
            'target': self.current_coords
        }

    def isOpen(self):
        return True

    def write(self, data):
        pass<|MERGE_RESOLUTION|>--- conflicted
+++ resolved
@@ -289,15 +289,10 @@
         for k in kwargs:
             args[k.upper()] = kwargs[k]
 
-<<<<<<< HEAD
-        if args.get('Z'):
-            args['Z'] = self.invert_z(args['Z'], absolute=absolute)
-=======
         if 'Z' in args:
             args['Z'] = self.invert_axis('z', args['Z'], absolute=absolute)
         if 'Y' in args:
             args['Y'] = self.invert_axis('y', args['Y'], absolute=absolute)
->>>>>>> 6b621ff7
 
         log.debug("MotorDriver", "Moving: {}".format(args))
 
