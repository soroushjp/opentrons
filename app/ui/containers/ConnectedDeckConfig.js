--- conflicted
+++ resolved
@@ -7,29 +7,6 @@
 } from '../robot'
 import DeckConfig from '../components/DeckConfig'
 
-<<<<<<< HEAD
-const mapStateToProps = (state) => ({
-  labware: robotSelectors.getLabware(state),
-  currentLabware: robotSelectors.getCurrentLabware(state),
-  labwareReviewed: robotSelectors.getLabwareReviewed(state),
-  tipracksConfirmed: robotSelectors.getTipracksConfirmed(state),
-  labwareConfirmed: robotSelectors.getLabwareConfirmed(state),
-
-  currentLabwareConfirmation: robotSelectors.getCurrentLabwareConfirmation(state)
-})
-
-const mapDispatchToProps = (dispatch, props) => ({
-  setLabwareReviewed: () => dispatch(robotActions.setLabwareReviewed()),
-  // TODO(mc, 2017-10-06): don't hardcode the pipette and pass slot in via props
-  moveToContainer: (slot) => () => dispatch(robotActions.moveTo('right', slot)),
-  setLabwareConfirmed: (slot) => () => dispatch(robotActions.setLabwareConfirmed(slot))
-})
-
-function ConnectedDeckConfig (props) {
-  return (
-    <DeckConfig {...props} />
-  )
-=======
 const mapStateToProps = (state, ownProps) => {
   const {slot} = ownProps
   const labware = robotSelectors.getLabware(state)
@@ -52,11 +29,11 @@
   return {
     setLabwareReviewed: () => dispatch(robotActions.setLabwareReviewed()),
     // TODO(mc, 2017-10-06): don't hardcode the pipette
-    moveToLabware: () => dispatch(robotActions.moveTo('left', slot)),
+    moveToLabware: () => dispatch(robotActions.moveTo('right', slot)),
     setLabwareConfirmed: () => dispatch(robotActions.confirmLabware(slot)),
     moveToNextLabware: (nextSlot) => () => {
       dispatch(push(`/setup-deck/${nextSlot}`))
-      dispatch(robotActions.moveTo('left', nextSlot))
+      dispatch(robotActions.moveTo('right', nextSlot))
     }
   }
 }
@@ -74,7 +51,6 @@
   }
 
   return props
->>>>>>> 7ec11d52
 }
 
 export default connect(
