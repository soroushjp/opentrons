from __future__ import annotations

import logging
from typing import TYPE_CHECKING, Union, Tuple, List, Optional, Dict

<<<<<<< HEAD
from opentrons import types, commands as cmds, hardware_control as hc
from opentrons.commands import CommandPublisher
from opentrons.protocols.api_support.labware_like import LabwareLike
from opentrons.protocols.types import APIVersion
=======
from opentrons import types, hardware_control as hc
from opentrons.commands import paired_commands as cmds
from opentrons.commands.publisher import (
    CommandPublisher, publish_paired, publish)
from opentrons.protocols.api_support.types import APIVersion
>>>>>>> 145f6459
from opentrons.protocols.implementations.paired_instrument import\
    PairedInstrument

from opentrons.protocols.api_support.util import (
    requires_version, labware_column_shift, Clearances, clamp_value)
from .labware import (
    Labware, Well, OutOfTipsError, select_tiprack_from_list_paired_pipettes,
    filter_tipracks_to_start)

if TYPE_CHECKING:
    from .protocol_context import ProtocolContext
    from .instrument_context import InstrumentContext
    from opentrons.hardware_control import types as hc_types
    from opentrons.protocols.api_support.util import HardwareManager


SBS_96_WELL_SPACING = 4
SBS_384_WELL_SPACING = 7
TUBERACK_24_WELL_SPACING = 2


class UnsupportedInstrumentPairingError(Exception):
    pass


class PipettePairPickUpTipError(Exception):
    pass


class PairedInstrumentContext(CommandPublisher):

    def __init__(self,
                 primary_instrument: InstrumentContext,
                 secondary_instrument: InstrumentContext,
                 ctx: ProtocolContext,
                 pair_policy: hc_types.PipettePair,
                 api_version: APIVersion,
                 hardware_manager: HardwareManager,
                 trash: Labware,
                 log_parent: logging.Logger) -> None:
        super().__init__(ctx.broker)
        self._instruments = {
            pair_policy.primary: primary_instrument,
            pair_policy.secondary: secondary_instrument}
        self._api_version = api_version
        self._log = log_parent.getChild(repr(self))
        self._tip_racks = list(
            set(primary_instrument.tip_racks) &
            set(secondary_instrument.tip_racks))
        self._pair_policy = pair_policy

        self._starting_tip: Union[Well, None] = None
        self._last_tip_picked_up_from: Union[Well, None] = None

        self._well_bottom_clearance = Clearances(
            default_aspirate=1.0, default_dispense=1.0)

        self.trash_container = trash
        self.paired_instrument_obj = PairedInstrument(
            primary_instrument, secondary_instrument, pair_policy,
            ctx, hardware_manager, self._log)

    @property  # type: ignore
    @requires_version(2, 7)
    def api_version(self) -> APIVersion:
        return self._api_version

    @property  # type: ignore
    @requires_version(2, 7)
    def tip_racks(self) -> List[Labware]:
        return self._tip_racks

    @property  # type: ignore
    @requires_version(2, 7)
    def starting_tip(self) -> Union[Well, None]:
        """ The starting tip from which the pipette pick up
        """
        return self._starting_tip

    @starting_tip.setter
    def starting_tip(self, location: Union[Well, None]):
        self._starting_tip = location

    @requires_version(2, 7)
    def reset_tipracks(self):
        """ Reload all tips in each tip rack and reset starting tip
        """
        for tiprack in self.tip_racks:
            tiprack.reset()
        self.starting_tip = None

    @property  # type: ignore
    @requires_version(2, 7)
    def well_bottom_clearance(self) -> Clearances:
        """ The distance above the bottom of a well to aspirate or dispense.

        This is an object with attributes ``aspirate`` and ``dispense``,
        describing the default heights of the corresponding operation. The
        default is 1.0mm for both aspirate and dispense.

        When :py:meth:`aspirate` or :py:meth:`dispense` is given a
        :py:class:`.Well` rather than a full :py:class:`.Location`, the robot
        will move this distance above the bottom of the well to aspirate or
        dispense.

        Since the :py:class:`PairedInstrumentContext` controls both pipettes,
        setting this value will override any pre-set value you may have
        included on each individual :py:class:`InstrumentContext`. You
        cannot specify a different clearance value for an individual
        pipette using :py:class:`PairedInstrumentContext` at this time.

        To change, set the corresponding attribute. For instance,

        .. code-block:: python

            instr.well_bottom_clearance.aspirate = 1

        """
        return self._well_bottom_clearance

    @requires_version(2, 7)
    def pick_up_tip(
            self, location: Union[types.Location, Well] = None,
            presses: int = None,
            increment: float = None) -> PairedInstrumentContext:
        """
        Pick up a tip for the pipette to run liquid-handling commands with
        a paired pipette object.

        If no location is passed, the Pipette will pick up the next available
        tip in its :py:attr:`PairedInstrumentContext.tip_racks` list. Pick up
        tip will determine the next available tip based on both the primary
        and secondary target.

        If you choose to pass in a tip location, you must pass in the
        tiprack location that you wish to move based on the primary pipette.

        The tip to pick up can be manually specified with the ``location``
        argument. The ``location`` argument can be specified in several ways:

        * If the only thing to specify is which well from which to pick
          up a tip, `location` can be a :py:class:`.Well`. For instance,
          if you have a tip rack in a variable called `tiprack`, you can
          pick up a specific tip from it with
          ``instr.pick_up_tip(tiprack.wells()[0])``. This style of call can
          be used to make the robot pick up a tip from a tip rack that
          was not specified when creating the
          :py:class:`.PairedInstrumentContext`.

        * If the position to move to in the well needs to be specified,
          for instance to tell the robot to run its pick up tip routine
          starting closer to or farther from the top of the tip,
          `location` can be a :py:class:`.types.Location`; for instance,
          you can call ``instr.pick_up_tip(tiprack.wells()[0].top())``.

        :param location: The location from which to pick up a tip.
        :type location: :py:class:`.types.Location` or :py:class:`.Well` to
                        pick up a tip from.
        :param presses: The number of times to lower and then raise the pipette
                        when picking up a tip, to ensure a good seal (0 [zero]
                        will result in the pipette hovering over the tip but
                        not picking it up--generally not desireable, but could
                        be used for dry-run).
        :type presses: int
        :param increment: The additional distance to travel on each successive
                          press (e.g.: if `presses=3` and `increment=1.0`, then
                          the first press will travel down into the tip by
                          3.5mm, the second by 4.5mm, and the third by 5.5mm).
        :type increment: float

        :returns: This instance
        :raises OutOfTipsError: if there are no more tips to pick up from a
        tiprack
        :raises PipettePairPickUpTipError: If you specify a location that both
        pipettes cannot pick up a tip from, for example, the last column
        of the tiprack

        .. note::

            The current spacing of the two pipettes is approximately 34
            millimeters, or 5 columns in a 96 well SBS footprint.
            In practice, this means that you can only pick up from 10
            columns of the tiprack rather than the full 12 columns of a 96
            SBS footprint when utilizing the
            :py:attr:`PairedInstrumentContext.pick_up_tip` command.
            You can, however, use the regular
            :py:attr:`InstrumentContext.pick_up_tip` to pick up the
            remaining tips from the tiprack. See the code snippet below.

        .. code-block:: python

            >>> tiprack = ctx.load_labware('opentrons_96_tiprack_300ul', 1)
            >>> left = ctx.load_instrument('p300_multi', 'left', tip_racks=[tiprack])  # noqa(E501)
            >>> right = ctx.load_instrument('p300_multi', 'right', tip_racks=[tiprack])  # noqa(E501)
            >>> paired = right.pair_with(left)
            >>> paired.pick_up_tip() # Pick up tips from the first and fifth column  # noqa(E501)
            >>> paired.drop_tip()
            >>> left.pick_up_tip() # Pick up tips from the second column
            >>> left.drop_tip()
            >>> right.pick_up_tip() # Pick up tips from third column
            >>> right.drop_tip()
        """
        if location and isinstance(location, types.Location):
            if location.labware.is_labware:
                tiprack = location.labware.as_labware()
                primary_channels =\
                    self._instruments[self._pair_policy.primary].channels
                target: Well =\
                    tiprack.next_tip(primary_channels)  # type: ignore
                if not target:
                    raise OutOfTipsError
            elif location.labware.is_well:
                tiprack = location.labware.parent.as_labware()
                target = location.labware.as_well()
            else:
                raise TypeError(
                    "The location must be in a well or labware."
                )
        elif location and isinstance(location, Well):
            tiprack = location.parent
            target = location
        elif not location:
            tiprack, target = self._next_available_tip()
        else:
            raise TypeError(
                "If specified, location should be an instance of "
                "types.Location (e.g. the return value from "
                "tiprack.wells()[0].top()) or a Well (e.g. tiprack.wells()[0]."
                " However, it is a {}".format(location))
        assert tiprack.is_tiprack, "{} is not a tiprack".format(str(tiprack))

        # We must check that you can also pick up from
        # that tiprack with the second pipette attached.
        secondary_target = self._get_secondary_target(tiprack, target)
        primary_pipette = self._instruments[self._pair_policy.primary]
        tip_length = primary_pipette._tip_length_for(tiprack)

        instruments = list(self._instruments.values())
        targets = [target, secondary_target]
        publish_paired(self.broker, cmds.paired_pick_up_tip,
                       'before', None, instruments, targets)
        self.paired_instrument_obj.pick_up_tip(
            target, secondary_target, tiprack, presses, increment, tip_length)
        self._last_tip_picked_up_from = target
        publish_paired(self.broker, cmds.paired_pick_up_tip,
                       'after', self, instruments, targets)
        return self

    @requires_version(2, 7)
    def drop_tip(
            self,
            location: Union[types.Location, Well] = None,
            home_after: bool = True)\
            -> PairedInstrumentContext:
        """
        Drop the current tip.

        If no location is passed, both pipettes will drop their
        tips into :py:attr:`trash_container`, which if not specified defaults
        to the fixed trash in slot 12.

        If you pass in a location, you must pass in the tiprack location that
        you wish to move based on the primary pipette.

        The location in which to drop the tip can be manually specified with
        the ``location`` argument. The ``location`` argument can be specified
        several ways:

            - If the only thing to specify is which well into which to drop
              a tip, `location` can be a :py:class:`.Well`. For instance,
              if you have a tip rack in a variable called `tiprack`, you can
              drop a tip into a specific well on that tiprack with the call
              `instr.drop_tip(tiprack.wells()[0])`. This style of call can
              be used to make the robot drop a tip into arbitrary labware.
            - If the position to drop the tip from as well as the
              :py:class:`.Well` to drop the tip into needs to be specified,
              for instance to tell the robot to drop a tip from an unusually
              large height above the tiprack, `location`
              can be a :py:class:`.types.Location`; for instance, you can call
              `instr.drop_tip(tiprack.wells()[0].top())`.

        :param location: The location to drop the tip
        :type location: :py:class:`.types.Location` or :py:class:`.Well` or
                        None
        :param home_after: Whether to home the plunger after dropping the tip
                           (defaults to ``True``). The plungeer must home after
                           dropping tips because the ejector shroud that pops
                           the tip off the end of the pipette is driven by the
                           plunger motor, and may skip steps when dropping the
                           tip.

        :returns: This instance

        :raises TyepError: If a location is not relative to a well.
        """
        is_trash = False
        tiprack = None
        if location and isinstance(location, types.Location):
            if location.labware.is_well:
                target = location
                tiprack = location.labware.as_well().parent
            else:
                raise TypeError(
                    "If a location is specified as a types.Location (for "
                    "instance, as the result of a call to "
                    "tiprack.wells()[0].top()) it must be a location "
                    "relative to a well, since that is where a tip is "
                    "dropped. The passed location, however, is in "
                    "reference to {}".format(location.labware))
        elif location and isinstance(location, Well):
            if LabwareLike(location).is_fixed_trash():
                target = location.top()
            else:
                primary_pipette = self._instruments[self._pair_policy.primary]
                target = self._drop_tip_target(location, primary_pipette)
                tiprack = location.parent
        elif not location:
            target = self.trash_container.wells()[0].top()
            is_trash = True
        else:
            raise TypeError(
                "If specified, location should be an instance of "
                "types.Location (e.g. the return value from "
                "tiprack.wells()[0].top()) or a Well (e.g. tiprack.wells()[0]."
                " However, it is a {}".format(location))

        instruments = list(self._instruments.values())
        if not is_trash and tiprack and isinstance(target.labware, Well):
            targets = [
                target,
                self._get_secondary_target(tiprack, target.labware.as_well())]
        else:
            targets = [target]
        publish_paired(self.broker, cmds.paired_drop_tip,
                       'before', None, instruments, targets)
        self.paired_instrument_obj.drop_tip(target, home_after)
        publish_paired(self.broker, cmds.paired_drop_tip,
                       'after', self, instruments, targets)
        self._last_tip_picked_up_from = None
        return self

    @requires_version(2, 7)
    def aspirate(self,
                 volume: float = None,
                 location: Union[types.Location, Well] = None,
                 rate: float = 1.0) -> PairedInstrumentContext:
        """
        Aspirate a volume of liquid (in microliters/uL) using both pipettes
        from a specified location. You must pass in the location you
        wish the primary pipette to move to.

        For example, if your primary pipette is the left pipette and you
        wish for it to move to well ``A1`` of a 96 SBS format plate you should
        pass in well ``A1`` of this plate. The right pipette will automatically
        aspirate from well ``A5`` of this plate.

        If only a volume is passed, the pipettes will aspirate
        from their current position. If only a location is passed (as in
        ``instr.aspirate(location=wellplate['A1'])``,
        :py:meth:`aspirate` will default to the amount of volume
        available in both pipettes being used.

        :param volume: The volume to aspirate, in microliters. If not
                       specified, :py:attr:`max_volume`.
        :type volume: int or float
        :param location: Where to aspirate from. If `location` is a
                         :py:class:`.Well`, the robot will aspirate from
                         :py:obj:`well_bottom_clearance.aspirate` mm
                         above the bottom of the well. If `location` is a
                         :py:class:`.Location` (i.e. the result of
                         :py:meth:`.Well.top` or :py:meth:`.Well.bottom`), the
                         robot will aspirate from the exact specified location.
                         If unspecified, the robot will aspirate from the
                         current position.
        :param rate: The relative plunger speed for this aspirate. During
                     this aspirate, the speed of the plunger will be
                     `rate` * :py:attr:`aspirate_speed`. If not specified,
                     defaults to 1.0 (speed will not be modified).
        :type rate: float
        :returns: This instance.

        .. note::

            If ``aspirate`` is called with a single argument, it will not try
            to guess whether the argument is a volume or location - it is
            required to be a volume. If you want to call ``aspirate`` with only
            a location, specify it as a keyword argument:
            ``instr.aspirate(location=wellplate['A1'])``

        """
        self._log.debug("aspirate {} from {} at {}"
                        .format(volume,
                                location if location else 'current position',
                                rate))

        loc: Optional[types.Location] = None
        if isinstance(location, Well):
            point, well = location.bottom()
            loc = types.Location(
                point + types.Point(0, 0,
                                    self.well_bottom_clearance.aspirate),
                well)
        elif location is not None and not isinstance(location, types.Location):
            raise TypeError(
                'location should be a Well or Location, but it is {}'
                .format(location))
        else:
            loc = location

        if not volume:
            c_vol = self._get_minimum_available_volume(self._instruments)
        else:
            c_vol = volume

        instruments = list(self._instruments.values())
        primary_loc, aspirate_func =\
            self.paired_instrument_obj.aspirate(volume, loc, rate)
        if primary_loc.labware.is_well:
            well = primary_loc.labware.as_well()
            labware = well.parent
            locations = [
                primary_loc,
                self._get_secondary_target(labware, well)]
        else:
            locations = [primary_loc]
        publish_paired(self.broker, cmds.paired_aspirate, 'before',
                       None, instruments, c_vol, locations, rate)
        aspirate_func()
        publish_paired(self.broker, cmds.paired_aspirate, 'after',
                       self, instruments, c_vol, locations, rate)
        return self

    @requires_version(2, 7)
    def dispense(self,
                 volume: float = None,
                 location: Union[types.Location, Well] = None,
                 rate: float = 1.0) -> PairedInstrumentContext:
        """
        Dispense a volume of liquid (in microliters/uL) using both pipettes
        into the specified location.  You must pass in the location you
        wish the primary pipette to move to.

        For example, if your primary pipette is the left pipette and you
        wish for it to move to well ``A1`` of a 96 SBS format plate you should
        pass in well ``A1`` of this plate. The right pipette will automatically
        dispense into well ``A5`` of this plate.

        If only a volume is passed, the pipette will dispense from its current
        position. If only a location is passed (as in
        ``instr.dispense(location=wellplate['A1'])``), all of the liquid
        aspirated into both pipettes will be dispensed (this volume is
        accessible through :py:attr:`current_volume`).

        :param volume: The volume of liquid to dispense, in microliters. If not
                       specified, defaults to :py:attr:`current_volume`.
        :type volume: int or float

        :param location: Where to dispense into. If `location` is a
                         :py:class:`.Well`, the robot will dispense into
                         :py:obj:`well_bottom_clearance.dispense` mm
                         above the bottom of the well. If `location` is a
                         :py:class:`.Location` (i.e. the result of
                         :py:meth:`.Well.top` or :py:meth:`.Well.bottom`), the
                         robot will dispense into the exact specified location.
                         If unspecified, the robot will dispense into the
                         current position.
        :param rate: The relative plunger speed for this dispense. During
                     this dispense, the speed of the plunger will be
                     `rate` * :py:attr:`dispense_speed`. If not specified,
                     defaults to 1.0 (speed will not be modified).
        :type rate: float

        :returns: This instance.

        .. note::

            If ``dispense`` is called with a single argument, it will not try
            to guess whether the argument is a volume or location - it is
            required to be a volume. If you want to call ``dispense`` with only
            a location, specify it as a keyword argument:
            ``instr.dispense(location=wellplate['A1'])``

        """
        self._log.debug("dispense {} from {} at {}"
                        .format(volume,
                                location if location else 'current position',
                                rate))
        if isinstance(location, Well):
            if LabwareLike(location).is_fixed_trash():
                loc = location.top()
            else:
                point, well = location.bottom()
                loc = types.Location(
                    point + types.Point(0, 0,
                                        self.well_bottom_clearance.dispense),
                    well)
        elif location is not None and not isinstance(location, types.Location):
            raise TypeError(
                'location should be a Well or Location, but it is {}'
                .format(location))
        else:
            loc = location

        if not volume:
            c_vol = self._get_minimum_current_volume(self._instruments)
        else:
            c_vol = volume

        instruments = list(self._instruments.values())
        primary_loc, dispense_func =\
            self.paired_instrument_obj.dispense(volume, loc, rate)

        if isinstance(primary_loc.labware, Well):
            well = primary_loc.labware.as_well()
            labware = well.parent
            locations = [
                primary_loc,
                self._get_secondary_target(labware, well)]
        else:
            locations = [primary_loc]
        publish_paired(self.broker, cmds.paired_dispense, 'before',
                       None, instruments, c_vol, locations, rate)
        dispense_func()
        publish_paired(self.broker, cmds.paired_dispense, 'after',
                       self, instruments, c_vol, locations, rate)
        return self

    @publish.both(command=cmds.air_gap)
    @requires_version(2, 7)
    def air_gap(self,
                volume: float = None,
                height: float = None) -> PairedInstrumentContext:
        """
        Pull air into the pipette current tip at the current location

        :param volume: The amount in uL to aspirate air into the tube.
                       (Default will use all remaining volume in tip)
        :type volume: float

        :param height: The number of millimiters to move above the current Well
                       to air-gap aspirate. (Default: 5mm above current Well)
        :type height: float

        :raises NoTipAttachedError: If no tip is attached to the pipette

        :raises RuntimeError: If location cache is None.
                              This should happen if `touch_tip` is called
                              without first calling a method that takes a
                              location (eg, :py:meth:`.aspirate`,
                              :py:meth:`dispense`)

        :returns: This instance

        .. note::

            Both ``volume`` and height are optional, but unlike previous API
            versions, if you want to specify only ``height`` you must do it
            as a keyword argument: ``pipette.air_gap(height=2)``. If you
            call ``air_gap`` with only one unnamed argument, it will always
            be interpreted as a volume.


        """
        for instr in self._instruments.values():
            if not instr.hw_pipette['has_tip']:
                raise hc.NoTipAttachedError(
                    'Pipette has no tip. Aborting air_gap')

        if height is None:
            height = 5
        self.paired_instrument_obj.air_gap(volume, height)
        return self

    @requires_version(2, 7)
    def blow_out(self,
                 location: Union[types.Location, Well] = None
                 ) -> PairedInstrumentContext:
        """
        Blow liquid out of the tip.

        If :py:attr:`dispense` is used to completely empty a pipette,
        usually a small amount of liquid will remain in the tip. This
        method moves the plunger past its usual stops to fully remove
        any remaining liquid from the tip. Regardless of how much liquid
        was in the tip when this function is called, after it is done
        the tip will be empty.

        :param location: The location to blow out into. If not specified,
                         defaults to the current location of the pipette
        :type location: :py:class:`.Well` or :py:class:`.Location` or None

        :raises RuntimeError: If no location is specified and location cache is
                              None. This should happen if `blow_out` is called
                              without first calling a method that takes a
                              location (eg, :py:meth:`.aspirate`,
                              :py:meth:`dispense`)
        :returns: This instance
        """
        if isinstance(location, Well):
            if location.parent.is_tiprack:
                self._log.warning('Blow_out being performed on a tiprack. '
                                  'Please re-check your code')
            loc = location.top()
        elif location is not None and\
                not isinstance(location, types.Location):
            raise TypeError(
                'location should be a Well or Location, but it is {}'
                .format(location))
        else:
            loc = location

        locations: Optional[List] = None
        if loc and isinstance(loc.labware, Well):
            locations = self._get_locations(loc)

        instruments = list(self._instruments.values())
        publish_paired(self.broker, cmds.paired_blow_out,
                       'before', None, instruments, locations)
        self.paired_instrument_obj.blow_out(loc)
        publish_paired(self.broker, cmds.paired_blow_out,
                       'after', self, instruments, locations)
        return self

    @requires_version(2, 7)
    def mix(self,
            repetitions: int = 1,
            volume: float = None,
            location: Union[types.Location, Well] = None,
            rate: float = 1.0) -> PairedInstrumentContext:
        """
        Mix a volume of liquid (uL) using this pipette.
        If no location is specified, the pipette will mix from its current
        position. If no volume is passed, ``mix`` will default to the
        pipette's :py:attr:`max_volume`.

        :param repetitions: how many times the pipette should mix (default: 1)
        :param volume: number of microliters to mix (default:
                       :py:attr:`max_volume`)
        :param location: a Well or a position relative to well.
                         e.g, `plate.rows()[0][0].bottom()`
        :type location: types.Location
        :param rate: Set plunger speed for this mix, where,
                     ``speed = rate * (aspirate_speed or dispense_speed)``
        :raises NoTipAttachedError: If no tip is attached to the pipette.
        :returns: This instance

        .. note::

            All the arguments to ``mix`` are optional; however, if you do
            not want to specify one of them, all arguments after that one
            should be keyword arguments. For instance, if you do not want
            to specify volume, you would call
            ``pipette.mix(1, location=wellplate['A1'])``. If you do not
            want to specify repetitions, you would call
            ``pipette.mix(volume=10, location=wellplate['A1'])``. Unlike
            previous API versions, ``mix`` will not attempt to guess your
            inputs; the first argument will always be interpreted as
            ``repetitions``, the second as ``volume``, and the third as
            ``location`` unless you use keywords.

        """
        self._log.debug(
            'mixing {}uL with {} repetitions in {} at rate={}'.format(
                volume, repetitions,
                location if location else 'current position', rate))
        for instr in self._instruments.values():
            if not instr.hw_pipette['has_tip']:
                raise hc.NoTipAttachedError(
                    'Pipette has no tip. Aborting mix()')

        if not volume:
            c_vol = self._get_minimum_available_volume(self._instruments)
        else:
            c_vol = volume

        instruments = list(self._instruments.values())
        locations: Optional[List] = None
        if location:
            locations = self._get_locations(location)
        publish_paired(self.broker, cmds.paired_mix, 'before', None,
                       instruments, locations, repetitions, c_vol)
        self.aspirate(volume, location, rate)
        while repetitions - 1 > 0:
            self.dispense(volume, rate=rate)
            self.aspirate(volume, rate=rate)
            repetitions -= 1
        self.dispense(volume, rate=rate)
        publish_paired(self.broker, cmds.paired_mix, 'after', self,
                       instruments, locations, repetitions, c_vol)
        return self

    @requires_version(2, 7)
    def touch_tip(self,
                  location: Well = None,
                  radius: float = 1.0,
                  v_offset: float = -1.0,
                  speed: float = 60.0) -> PairedInstrumentContext:
        """
        Touch the pipette tip to the sides of a well, with the intent of
        removing left-over droplets. For :py:class:`PairedInstrumentContext`
        we will only use the primary pipette for collision detection purposes.

        :param location: If no location is passed, pipette will
                         touch tip at current well's edges
        :type location: :py:class:`.Well` or None
        :param radius: Describes the proportion of the target well's
                       radius. When `radius=1.0`, the pipette tip will move to
                       the edge of the target well; when `radius=0.5`, it will
                       move to 50% of the well's radius. Default: 1.0 (100%)
        :type radius: float
        :param v_offset: The offset in mm from the top of the well to touch tip
                         A positive offset moves the tip higher above the well,
                         while a negative offset moves it lower into the well
                         Default: -1.0 mm
        :type v_offset: float
        :param speed: The speed for touch tip motion, in mm/s.
                      Default: 60.0 mm/s, Max: 80.0 mm/s, Min: 20.0 mm/s
        :type speed: float
        :raises NoTipAttachedError: if no tip is attached to the pipette
        :raises RuntimeError: If no location is specified and location cache is
                              None. This should happen if `touch_tip` is called
                              without first calling a method that takes a
                              location (eg, :py:meth:`.aspirate`,
                              :py:meth:`dispense`)
        :returns: This instance

        .. note::

            This is behavior change from legacy API (which accepts any
            :py:class:`.Placeable` as the ``location`` parameter)

        """
        for instr in self._instruments.values():
            if not instr.hw_pipette['has_tip']:
                raise hc.NoTipAttachedError(
                    'Pipette has no tip to touch_tip()')

        checked_speed = clamp_value(speed, 80, 1, 'touch_tip:')

        instruments = list(self._instruments.values())
        locations: Optional[List] = None
        if location:
            locations = [
                location,
                self._get_secondary_target(location.parent, location)]

        publish_paired(self.broker, cmds.paired_touch_tip,
                       'before', None, instruments, locations)
        self.paired_instrument_obj.touch_tip(
            location, radius, v_offset, checked_speed)
        publish_paired(self.broker, cmds.paired_touch_tip,
                       'after', self, instruments, locations)
        return self

    @publish.both(command=cmds.return_tip)
    @requires_version(2, 7)
    def return_tip(self,
                   home_after: bool = True) -> PairedInstrumentContext:
        """
        If a tip is currently attached to both of the pipettes, then it will
        return the tip to it's location in the tiprack.

        It will not reset tip tracking so the well flag will remain False.

        :returns: This instance
        """
        for mount, instr in self._instruments.items():
            if not instr.hw_pipette['has_tip']:
                self._log.warning('Pipette has no tip to return')
        loc = self._last_tip_picked_up_from
        if not isinstance(loc, Well):
            raise TypeError('Last tip location should be a Well but it is: '
                            f'{loc}')
        primary_pipette = self._instruments[self._pair_policy.primary]
        drop_loc = self._drop_tip_target(loc, primary_pipette)
        self.drop_tip(drop_loc, home_after=home_after)
        return self

    @requires_version(2, 7)
    def move_to(self, location: types.Location, force_direct: bool = False,
                minimum_z_height: float = None,
                speed: float = None
                ) -> PairedInstrumentContext:
        """ Move the full gantry with the primary pipette used as the basis
        for the XY position within a given labware.

        :param location: The location to move to.
        :type location: :py:class:`.types.Location`
        :param force_direct: If set to true, move directly to destination
                        without arc motion.
        :param minimum_z_height: When specified, this Z margin is able to raise
                                 (but never lower) the mid-arc height.
        :param speed: The speed at which to move. If no speed is specified,
                      this function will utilize the primary pipette's speed.
                      This controls the straight linear speed of the motion;
                      to limit individual axis speeds, you can use
                      :py:attr:`.ProtocolContext.max_speeds`.
        """
        self.paired_instrument_obj.move_to(
            location, force_direct, minimum_z_height, speed)
        return self

    def _next_available_tip(self) -> Tuple[Labware, Well]:
        # Here we will find the next available tip for
        # both the primary and secondary tip with a spacing
        # of approximately 34 mm.
        start = self.starting_tip
        primary_channels =\
            self._instruments[self._pair_policy.primary].channels
        secondary_channels =\
            self._instruments[self._pair_policy.secondary].channels
        if start is None:
            return select_tiprack_from_list_paired_pipettes(
                self.tip_racks, primary_channels, secondary_channels)
        else:
            return select_tiprack_from_list_paired_pipettes(
                filter_tipracks_to_start(start, self.tip_racks),
                primary_channels, secondary_channels, starting_point=start)

    def _get_locations(self, location: Union[types.Location, Well]) -> List:
        if isinstance(location, Well):
            labware = location.parent
            well = location
            return [location, self._get_secondary_target(labware, well)]
        elif location.labware.is_well:
            well = location.labware.as_well()
            labware = well.parent
            return [location, self._get_secondary_target(labware, well)]
        return []

    @staticmethod
    def _drop_tip_target(
            location: Well,
            pipette: InstrumentContext) -> types.Location:
        tr = location.parent
        assert tr.is_tiprack
        z_height = pipette.return_height * tr.tip_length
        return location.top(-z_height)

    @staticmethod
    def _get_secondary_target(labware: Labware, primary_loc: Well) -> Well:
        try:
            if len(labware.columns()) == 24:
                spacing = SBS_384_WELL_SPACING
                modulo_value = 16
            elif len(labware.columns()) == 6:
                spacing = TUBERACK_24_WELL_SPACING
                modulo_value = 4
            else:
                spacing = SBS_96_WELL_SPACING
                modulo_value = 8
            return labware_column_shift(
                primary_loc, labware, spacing, modulo_value)
        except IndexError:
            raise PipettePairPickUpTipError(
                f'The location you specified ({primary_loc}) is'
                'incompatible with a PipettePair pickup.')

    @staticmethod
    def _get_minimum_available_volume(
            instruments: Dict[types.Mount, InstrumentContext]) -> float:
        return min(
            instr.hw_pipette['available_volume']
            for instr in instruments.values())

    @staticmethod
    def _get_minimum_current_volume(
            instruments: Dict[types.Mount, InstrumentContext]) -> float:
        return min(
            instr.hw_pipette['current_volume']
            for instr in instruments.values())<|MERGE_RESOLUTION|>--- conflicted
+++ resolved
@@ -3,18 +3,13 @@
 import logging
 from typing import TYPE_CHECKING, Union, Tuple, List, Optional, Dict
 
-<<<<<<< HEAD
-from opentrons import types, commands as cmds, hardware_control as hc
-from opentrons.commands import CommandPublisher
+
 from opentrons.protocols.api_support.labware_like import LabwareLike
-from opentrons.protocols.types import APIVersion
-=======
 from opentrons import types, hardware_control as hc
 from opentrons.commands import paired_commands as cmds
 from opentrons.commands.publisher import (
     CommandPublisher, publish_paired, publish)
 from opentrons.protocols.api_support.types import APIVersion
->>>>>>> 145f6459
 from opentrons.protocols.implementations.paired_instrument import\
     PairedInstrument
 
