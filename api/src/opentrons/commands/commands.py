--- conflicted
+++ resolved
@@ -1,127 +1,5 @@
-<<<<<<< HEAD
-from datetime import timedelta
-from . import types as command_types
-from opentrons.broker import Broker
-
-import functools
-import inspect
-from typing import Union, Sequence, List, Any, Optional, TYPE_CHECKING
-
-from opentrons.legacy_api.containers import (Well as OldWell,
-                                             Container as OldContainer,
-                                             Slot as OldSlot,
-                                             location_to_list)
-from opentrons.protocol_api.labware import Well
-from opentrons.protocols.api_support.util import FlowRates
-from opentrons.types import Location
-from opentrons.drivers import utils
-
-if TYPE_CHECKING:
-    from opentrons.protocol_api.instrument_context import InstrumentContext
-
-
-Apiv2Locations = Sequence[Union[Location, Well]]
-Apiv2Instruments = Sequence['InstrumentContext']
-
-
-def is_new_loc(location: Union[Location, Well, None,
-                               OldWell, OldContainer,
-                               OldSlot, Sequence]) -> bool:
-    return isinstance(listify(location)[0], (Location, Well))
-
-
-def listify(location: Any) -> List:
-    if isinstance(location, list):
-        try:
-            return listify(location[0])
-        except IndexError:
-            return [location]
-    else:
-        return [location]
-
-
-class CommandPublisher:
-    def __init__(self, broker):
-        self._broker = broker or Broker()
-
-    @property
-    def broker(self):
-        return self._broker
-
-    @broker.setter
-    def broker(self, broker):
-        self._broker = broker
-
-
-def _stringify_new_loc(loc: Union[Location, Well]) -> str:
-    if isinstance(loc, Location):
-        if loc.labware.is_empty:
-            return str(loc.point)
-        else:
-            return repr(loc.labware)
-    elif isinstance(loc, Well):
-        return str(loc)
-    else:
-        raise TypeError(loc)
-
-
-def _stringify_legacy_loc(loc: Union[OldWell, OldContainer,
-                                     OldSlot, None]) -> str:
-    def get_slot(location):
-        trace = location.get_trace()
-        for item in trace:
-            if isinstance(item, OldSlot):
-                return item.get_name()
-            elif isinstance(item, str):
-                return item
-        return '?'
-
-    type_to_text = {
-        OldSlot: 'slot',
-        OldContainer: 'container',
-        OldWell: 'well',
-    }
-
-    # Coordinates only
-    if loc is None:
-        return '?'
-
-    location = location_to_list(loc)
-    multiple = len(location) > 1
-
-    return '{object_text}{suffix} {first}{last} in "{slot_text}"'.format(
-            object_text=type_to_text[type(location[0])],
-            suffix='s' if multiple else '',
-            first=location[0].get_name(),
-            last='...'+location[-1].get_name() if multiple else '',
-            slot_text=get_slot(location[0])
-        )
-
-
-def combine_locations(location: Sequence) -> str:
-    if len(location) > 1:
-        loc1 = stringify_location(location[0])
-        loc2 = stringify_location(location[1])
-        return f'{loc1} and {loc2}'
-    elif len(location) == 1:
-        loc1 = stringify_location(location[0])
-        return f'{loc1}'
-    else:
-        return ''
-
-
-def stringify_location(location: Union[Location, None,
-                                       OldWell, OldContainer,
-                                       OldSlot, Sequence]) -> str:
-    if is_new_loc(location):
-        loc_str_list = [_stringify_new_loc(loc)
-                        for loc in listify(location)]
-        return ', '.join(loc_str_list)
-    else:
-        return _stringify_legacy_loc(location)  # type: ignore
-=======
 from __future__ import annotations
->>>>>>> 145f6459
+
 
 from .helpers import make_command, stringify_location, listify
 from . import types as command_types
